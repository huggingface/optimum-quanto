import pytest
import torch
from helpers import assert_similar, random_qtensor

<<<<<<< HEAD
from quanto import Calibration, QBitsTensor, QTensor, int4
=======
from quanto import Calibration, QTensor, qfloat8_e4m3fn, qfloat8_e5m2, qint4, qint8
>>>>>>> 812b0049
from quanto.nn import QLinear


def _test_quantize_linear(batch_size, tokens, embeddings, use_bias, weights, activations, dtype, device):
    linear = torch.nn.Linear(embeddings, embeddings, bias=use_bias).to(dtype).to(device)
    qlinear = QLinear.from_module(linear, weights=weights, activations=activations)
    assert qlinear.qweight().qtype == weights
    qinputs = random_qtensor((batch_size,) + (tokens, embeddings), dtype=dtype).to(device)
    # Run an inference with Calibration to get the correct output dtype
    with torch.no_grad(), Calibration():
        qout = qlinear(qinputs)
    if activations is not None:
        assert isinstance(qout, QTensor)
        assert qout.qtype == activations
    # Align linear weights with quantized linear weights for comparison
    linear.weight = torch.nn.Parameter(qlinear.qweight().dequantize())
    out = linear(qinputs.dequantize())
    # We need to increase atol for float16 dtype
    dtype_atol = {torch.float32: 1e-4, torch.float16: 1e-3}[dtype]
    # We also need to increase atol for float8 qtypes
    atol = {None: dtype_atol, qint8: dtype_atol, qfloat8_e5m2: 5e-3, qfloat8_e4m3fn: 5e-3}[activations]
    assert_similar(out, qout, atol=atol)

@pytest.mark.parametrize("use_bias", [True, False], ids=["bias", "no-bias"])
@pytest.mark.parametrize("weights", [int4, torch.int8], ids=["w-int4", "w-int8"])
@pytest.mark.parametrize(
    "activations",
    [None, torch.float8_e5m2, torch.float8_e4m3fn],
    ids=["None","a-float8-e5m2", "a-float8-e4m3"],
)
def test_move_qlinear(use_bias ,weights, activations, device):
    linear = torch.nn.Linear(32, 32, bias=use_bias)
    qlinear = QLinear.from_module(linear, weights=weights, activations=activations)
    # QAT optional for weight only quantization
    qinputs = random_qtensor((1,32, 32))
    with torch.no_grad(), Calibration():
        qlinear(qinputs)
    qlinear.freeze()
    qlinear.to(device)
    if isinstance(qlinear.weight,QTensor):
        assert qlinear.weight._data.device.type == device.type
        assert qlinear.weight._scale.device.type == device.type
    if isinstance(qlinear.weight,QBitsTensor):
        assert qlinear.weight._zeropoint.device.type == device.type

@pytest.mark.parametrize("batch_size", [1, 10])
@pytest.mark.parametrize("tokens, embeddings", [(32, 32), (10, 32)])
@pytest.mark.parametrize("use_bias", [True, False], ids=["bias", "no-bias"])
@pytest.mark.parametrize("weights", [qint4, qint8], ids=["w-qint4", "w-qint8"])
@pytest.mark.skip_device("cpu")
def test_quantize_linear_float16_activations_int8(batch_size, tokens, embeddings, use_bias, weights, device):
    _test_quantize_linear(batch_size, tokens, embeddings, use_bias, weights, qint8, torch.float16, device)


@pytest.mark.parametrize("batch_size", [1, 10])
@pytest.mark.parametrize("tokens, embeddings", [(32, 32), (10, 32)])
@pytest.mark.parametrize("use_bias", [True, False], ids=["bias", "no-bias"])
@pytest.mark.parametrize("weights", [qint4, qint8], ids=["w-qint4", "w-qint8"])
def test_quantize_linear_float32_activations_int8(batch_size, tokens, embeddings, use_bias, weights, device):
    _test_quantize_linear(batch_size, tokens, embeddings, use_bias, weights, qint8, torch.float32, device)


@pytest.mark.parametrize("batch_size", [1, 10])
@pytest.mark.parametrize("tokens, embeddings", [(32, 32), (10, 32)])
@pytest.mark.parametrize("use_bias", [True, False], ids=["bias", "no-bias"])
@pytest.mark.parametrize("weights", [qint4, qint8], ids=["w-qint4", "w-qint8"])
@pytest.mark.parametrize(
    "activations",
    [qfloat8_e5m2, qfloat8_e4m3fn],
    ids=["a-qfloat8-e5m2", "a-qfloat8-e4m3"],
)
@pytest.mark.skip_device("cpu")
@pytest.mark.skip_device("mps")
def test_quantize_linear_float16_activations_float8(
    batch_size, tokens, embeddings, use_bias, weights, activations, device
):
    _test_quantize_linear(batch_size, tokens, embeddings, use_bias, weights, activations, torch.float16, device)


@pytest.mark.parametrize("batch_size", [1, 10])
@pytest.mark.parametrize("tokens, embeddings", [(32, 32), (10, 32)])
@pytest.mark.parametrize("use_bias", [True, False], ids=["bias", "no-bias"])
@pytest.mark.parametrize("weights", [qint4, qint8], ids=["w-qint4", "w-qint8"])
@pytest.mark.parametrize(
    "activations",
    [qfloat8_e5m2, qfloat8_e4m3fn],
    ids=["a-qfloat8-e5m2", "a-qfloat8-e4m3"],
)
@pytest.mark.skip_device("mps")
def test_quantize_linear_float32_activations_float8(
    batch_size, tokens, embeddings, use_bias, weights, activations, device
):
    _test_quantize_linear(batch_size, tokens, embeddings, use_bias, weights, activations, torch.float32, device)


@pytest.mark.parametrize("batch_size", [1, 10])
@pytest.mark.parametrize("tokens, embeddings", [(32, 32), (10, 32)])
@pytest.mark.parametrize("use_bias", [True, False], ids=["bias", "no-bias"])
@pytest.mark.parametrize("weights", [qint4, qint8], ids=["w-qint4", "w-qint8"])
@pytest.mark.skip_device("cpu")
def test_quantize_linear_float16_weight_only(batch_size, tokens, embeddings, use_bias, weights, device):
    _test_quantize_linear(batch_size, tokens, embeddings, use_bias, weights, None, torch.float16, device)


@pytest.mark.parametrize("batch_size", [1, 10])
@pytest.mark.parametrize("tokens, embeddings", [(32, 32), (10, 32)])
@pytest.mark.parametrize("use_bias", [True, False], ids=["bias", "no-bias"])
@pytest.mark.parametrize("weights", [qint4, qint8], ids=["w-qint4", "w-qint8"])
def test_quantize_linear_float32_weight_only(batch_size, tokens, embeddings, use_bias, weights, device):
    _test_quantize_linear(batch_size, tokens, embeddings, use_bias, weights, None, torch.float32, device)


@pytest.mark.parametrize("tokens, embeddings", [(32, 32), (10, 32)])
@pytest.mark.parametrize("activations", [None, qint8], ids=["a-float", "a-qint8"])
@pytest.mark.parametrize("weights", [qint4, qint8], ids=["w-qint4", "w-qint8"])
def test_qlinear_gradient(tokens, embeddings, activations, weights, device):
    # We use a batch size of 1 to simplify gradient manual calculations
    batch_size = 1
    linear = torch.nn.Linear(embeddings, embeddings).to(device)
    qlinear = QLinear.from_module(linear, weights=weights, activations=activations)
    assert qlinear.weight.requires_grad is True
    assert qlinear.bias.requires_grad is True
    qinputs = random_qtensor((batch_size,) + (tokens, embeddings), dtype=torch.float32).to(device)
    qout = qlinear(qinputs)
    gradient = torch.randn(qout.size()).to(device)
    qout.backward(gradient)
    # Compute gradients manually and compare
    bias_gradient = torch.sum(gradient, axis=[0, 1])
    assert torch.allclose(qlinear.bias.grad, bias_gradient)
    weight_gradient = torch.matmul(gradient.squeeze().t(), qinputs.dequantize().squeeze())
    assert torch.allclose(qlinear.weight.grad, weight_gradient)<|MERGE_RESOLUTION|>--- conflicted
+++ resolved
@@ -2,11 +2,7 @@
 import torch
 from helpers import assert_similar, random_qtensor
 
-<<<<<<< HEAD
-from quanto import Calibration, QBitsTensor, QTensor, int4
-=======
-from quanto import Calibration, QTensor, qfloat8_e4m3fn, qfloat8_e5m2, qint4, qint8
->>>>>>> 812b0049
+from quanto import Calibration, QBitsTensor, QTensor, qfloat8_e4m3fn, qfloat8_e5m2, qint4, qint8
 from quanto.nn import QLinear
 
 
@@ -31,7 +27,7 @@
     assert_similar(out, qout, atol=atol)
 
 @pytest.mark.parametrize("use_bias", [True, False], ids=["bias", "no-bias"])
-@pytest.mark.parametrize("weights", [int4, torch.int8], ids=["w-int4", "w-int8"])
+@pytest.mark.parametrize("weights", [qint4, torch.int8], ids=["w-int4", "w-int8"])
 @pytest.mark.parametrize(
     "activations",
     [None, torch.float8_e5m2, torch.float8_e4m3fn],
