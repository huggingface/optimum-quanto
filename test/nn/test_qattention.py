--- conflicted
+++ resolved
@@ -186,12 +186,7 @@
     else:
         with torch.no_grad(), Calibration():
             qoutputs = att(inputs)
-<<<<<<< HEAD
-    atol = {None: 1e-4, qint8: 1e-3, qfloat8_e5m2: 1e-2, qfloat8_e4m3fn: 1e-2, qfloat8_e4m3fnuz:1e-2}[activations]
-=======
-
->>>>>>> 9d50ea58
-    assert_similar(outputs, qoutputs, atol=atol)
+assert_similar(outputs, qoutputs, atol=atol)
 
 
 @pytest.mark.parametrize("weights", [qint8], ids=["w-qint8"])
@@ -217,10 +212,6 @@
 )
 @pytest.mark.skip_device("mps")
 def test_quantize_attention_activations_float8(weights, activations, device):
-<<<<<<< HEAD
     if device.type == "cuda" and activations == qfloat8_e4m3fnuz:
         pytest.skip("CUDA implements e4m3fn style")
-    _test_quantize_attention(device, weights=weights, activations=activations)
-=======
-    _test_quantize_attention(device, weights=weights, activations=activations, atol=1e-2)
->>>>>>> 9d50ea58
+    _test_quantize_attention(device, weights=weights, activations=activations, atol=1e-2)